# signal_base.py
"""
Defines the signal base classes and metaclasses. All signals will then be
derived from these base classes.
"""
from __future__ import (absolute_import, division,
                        print_function, unicode_literals)

import collections
import itertools
<<<<<<< HEAD
# import logging
=======
import inspect
import functools
>>>>>>> 733170aa

import six

import numpy as np
<<<<<<< HEAD
# import scipy
=======
>>>>>>> 733170aa
import scipy.sparse as sps
import scipy.linalg as sl

from sksparse.cholmod import cholesky

from enterprise.signals.parameter import ConstantParameter, Parameter
from enterprise.signals.selections import selection_func

import logging
logging.basicConfig(format='%(levelname)s: %(name)s: %(message)s',
                    level=logging.INFO)
logger = logging.getLogger(__name__)


class MetaSignal(type):
    """Metaclass for Signals. Allows addition of ``Signal`` classes."""

    def __add__(self, other):
        if isinstance(other, MetaSignal):
            return SignalCollection([self, other])
        elif isinstance(other, MetaCollection):
            return SignalCollection([self]+other._metasignals)
        else:
            raise TypeError


class MetaCollection(type):
    """Metaclass for Signal collections. Allows addition of
    ``SignalCollection`` classes.
    """

    def __add__(self, other):
        if isinstance(other, MetaSignal):
            return SignalCollection(self._metasignals+[other])
        elif isinstance(other, MetaCollection):
            return SignalCollection(self._metasignals+other._metasignals)
        else:
            raise TypeError


@six.add_metaclass(MetaSignal)
class Signal(object):
    """Base class for Signal objects."""

    @property
    def params(self):
        # return only nonconstant parameters
        return [par for par in self._params.values() if not
                isinstance(par, ConstantParameter)]

    def get(self, parname, params={}):
        try:
            return params[self._params[parname].name]
        except KeyError:
            return self._params[parname].value

    def set_default_params(self, params):
        """Set default parameters."""
        for kw, par in self._params.items():
            if par.name in params and isinstance(par, ConstantParameter):
                msg = 'Setting {} to {}'.format(par.name, params[par.name])
                logger.info(msg)
                self._params[kw].value = params[par.name]
            elif par.name not in params and isinstance(par, ConstantParameter):
                if par.value is not None:
                    msg = '{} not set! Check parameter dict.'.format(par.name)
                    logger.warning(msg)

    def get_ndiag(self, params):
        """Returns the diagonal of the white noise vector `N`.

        This method also supports block diagaonal sparse matrices.
        """
        return None

    def get_delay(self, params):
        """Returns the waveform of a deterministic signal."""
        return 0

    def get_basis(self, params=None):
        """Returns the basis array of shape N_toa x N_basis."""
        return None

    def get_phi(self, params):
        """Returns a diagonal covaraince matrix of the basis amplitudes."""
        return None

    def get_phiinv(self, params):
        """Returns inverse of the covaraince of basis amplitudes."""
        return None


class CommonSignal(Signal):
    """Base class for CommonSignal objects."""

    def get_phiinv(self, params):
        msg = "You probably shouldn't be calling get_phiinv() "
        msg += "on a common red-noise signal."
        raise RuntimeError(msg)

    @classmethod
    def get_phicross(cls, signal1, signal2, params):
        return None


class MarginalizedLogLikelihood(object):
    def __init__(self, pta):
        self.pta = pta

    def _make_sigma(self, TNTs, phiinv):
        return sps.block_diag(TNTs,'csc') + sps.csc_matrix(phiinv)

    def __call__(self, xs, phiinv_method='partition'):
        # map parameter vector if needed
        params = xs if isinstance(xs,dict) else self.pta.map_params(xs)

        # phiinvs will be a list or may be a big matrix if spatially
        # correlated signals
        TNrs = self.pta.get_TNr(params)
        TNTs = self.pta.get_TNT(params)
        phiinvs = self.pta.get_phiinv(params, logdet=True,
                                      method=phiinv_method)

        # get -0.5 * (rNr + logdet_N) piece of likelihood
        loglike = -0.5 * np.sum([l for l in self.pta.get_rNr_logdet(params)])

        # red noise piece
        if self.pta._commonsignals:
            phiinv, logdet_phi = phiinvs

            Sigma = self._make_sigma(TNTs, phiinv)
            TNr = np.concatenate(TNrs)

            cf = cholesky(Sigma)
            expval = cf(TNr)

            logdet_sigma = cf.logdet()

            loglike += 0.5*(np.dot(TNr, expval) - logdet_sigma - logdet_phi)
        else:
            for TNr, TNT, (phiinv, logdet_phi) in zip(TNrs, TNTs, phiinvs):
                Sigma = TNT + np.diag(phiinv)

                cf = sl.cho_factor(Sigma)
                expval = sl.cho_solve(cf, TNr)

                logdet_sigma = np.sum(2 * np.log(np.diag(cf[0])))

                loglike += 0.5*(np.dot(TNr, expval) -
                                logdet_sigma - logdet_phi)

        return loglike


class PTA(object):
    def __init__(self, init, lnlikelihood=MarginalizedLogLikelihood):
        if isinstance(init, collections.Sequence):
            self._signalcollections = list(init)
        else:
            self._signalcollections = [init]

        self.lnlikelihood = lnlikelihood

    def __add__(self, other):
        if hasattr(other, '_signalcollections'):
            return PTA(self._signalcollections+other._signalcollections,
                       lnlikelihood=self.lnlikelihood)
        else:
            return PTA(self._signalcollections+[other],
                       lnlikelihood=self.lnlikelihood)

    @property
    def params(self):
        return sorted({par for signalcollection in self._signalcollections for
                       par in signalcollection.params},
                      key=lambda par: par.name)

    def get_TNr(self, params):
        return [signalcollection.get_TNr(params) for signalcollection
                in self._signalcollections]

    def get_TNT(self, params):
        return [signalcollection.get_TNT(params) for signalcollection
                in self._signalcollections]

    def get_rNr_logdet(self, params):
        return [signalcollection.get_rNr_logdet(params) for signalcollection
                in self._signalcollections]

    def get_residuals(self):
        return [signalcollection._residuals
                for signalcollection in self._signalcollections]

    def get_ndiag(self, params={}):
        return [signalcollection.get_ndiag(params)
                for signalcollection in self._signalcollections]

    def get_delay(self, params={}):
        return [signalcollection.get_delay(params)
                for signalcollection in self._signalcollections]

    def set_default_params(self, params):
        for sc in self._signalcollections:
            sc.set_default_params(params)

    def get_basis(self, params={}):
        return [signalcollection.get_basis(params) for
                signalcollection in self._signalcollections]

    @property
    def _lnlikelihood(self):
        # instantiate on first use
        if not hasattr(self, '_lnlike'):
            self._lnlike = self.lnlikelihood(self)

        return self._lnlike

    def get_lnlikelihood(self, params, **kwargs):
        return self._lnlikelihood(params, **kwargs)

    @property
    def _commonsignals(self):
        # cache the computation if we don't have it yet
        if not hasattr(self, '_cs'):
            commonsignals = collections.defaultdict(collections.OrderedDict)

            for signalcollection in self._signalcollections:
                # TODO: need a better signal that a
                # signalcollection provides a basis
                if signalcollection._Fmat is not None:
                    for signal in signalcollection._signals:
                        if isinstance(signal, CommonSignal):
                            commonsignals[signal.__class__][signal] = \
                                signalcollection

            # drop common signals that appear only once
            self._cs = {csclass: csdict for csclass, csdict in
                        commonsignals.items() if len(csdict) > 1}

        return self._cs

    def _get_slices(self, phivecs):
        ret, offset = {}, 0
        for sc, phivec in zip(self._signalcollections, phivecs):
            stop = 0 if phivec is None else len(phivec)
            ret[sc] = slice(offset, offset+stop)
            offset = ret[sc].stop

        return ret

    def get_phiinv(self, params, logdet=False, method='cliques'):
        if method == 'cliques':
            return self.get_phiinv_byfreq_cliques(params, logdet)
        elif method == 'partition':
            return self.get_phiinv_byfreq_partition(params, logdet)
        elif method == 'sparse':
            return self.get_phiinv_sparse(params, logdet)
        else:
            raise NotImplementedError

    def get_phiinv_sparse(self, params, logdet=False):
        phi = self.get_phi(params)

        if isinstance(phi, list):
            if logdet:
                return [None if phivec is None
                        else (1/phivec, np.sum(np.log(phivec)))
                        for phivec in phi]
            else:
                return [None if phivec is None else 1/phivec for phivec in phi]
        else:
            phisparse = sps.csc_matrix(phi)
            cf = cholesky(phisparse)

            if logdet:
                return (cf.inv(), cf.logdet())
            else:
                return cf.inv()

    def get_phiinv_byfreq_partition(self, params, logdet=False):
        phivecs = [signalcollection.get_phi(params) for
                   signalcollection in self._signalcollections]

        # if we found common signals, we'll return a big phivec matrix,
        # otherwise a list of phivec vectors (some of which possibly None)
        if self._commonsignals:
            # would be easier if get_phi would return an empty array
            phidiag = np.concatenate([phivec for phivec in phivecs
                                      if phivec is not None])
            slices = self._get_slices(phivecs)

            if logdet:
                ld = np.sum(np.log(phidiag))

            phiinv = np.diag(1.0/phidiag)

            # this will only work if all common signals are shared among all
            # the pulsars and share the same basis
            invert = None

            for csclass, csdict in self._commonsignals.items():
                for i, (cs1, csc1) in enumerate(csdict.items()):
                    for j, (cs2, csc2) in enumerate(csdict.items()):
                        if j <= i:
                            continue

                        # hoping they're all the same...
                        crossdiag = csclass.get_phicross(cs1, cs2, params)

                        if invert is None:
                            invert = np.zeros((len(crossdiag),
                                               len(csdict),
                                               len(csdict)),'d')

                        invert[:,i,j] += crossdiag
                        invert[:,j,i] += crossdiag

                    invert[:,i,i] += phidiag[slices[csc1]][csc1._idx[cs1]]

                    if logdet:
                        ld -= np.sum(np.log(
                            phidiag[slices[csc1]][csc1._idx[cs1]]))

            for k in range(len(crossdiag)):
                cf = sl.cho_factor(invert[k,:,:])
                invert[k,:,:] = sl.cho_solve(
                    cf, np.eye(invert[k,:,:].shape[0]))
                if logdet:
                    ld += np.sum(2 * np.log(np.diag(cf[0])))

            csdict = list(self._commonsignals.values())[0]
            for i, (cs1, csc1) in enumerate(csdict.items()):
                block1, idx1 = slices[csc1], csc1._idx[cs1]
                for j, (cs2, csc2) in enumerate(csdict.items()):
                    if j < i:
                        continue

                    block2, idx2 = slices[csc2], csc2._idx[cs2]

                    phiinv[block1,block2][idx1,idx2] = invert[:,i,j]
                    phiinv[block2,block1][idx2,idx1] = invert[:,i,j]

            if logdet:
                return phiinv, ld
            else:
                return phiinv
        else:
            if logdet:
                return [None if phivec is None
                        else (1/phivec, np.sum(np.log(phivec)))
                        for phivec in phivecs]
            else:
                return [None if phivec is None else 1/phivec for
                        phivec in phivecs]

    def get_phiinv_byfreq_cliques(self, params, logdet=False, cholesky=False):
        phi = self.get_phi(params, cliques=True)

        if isinstance(phi, list):
            if logdet:
                return [None if phivec is None
                        else (1/phivec, np.sum(np.log(phivec)))
                        for phivec in phi]
            else:
                return [None if phivec is None else 1/phivec for phivec in phi]
        else:
            ld = 0

            # first invert all the cliques
            for clcount in range(self._clcount):
                idx = (self._cliques == clcount)

                if np.any(idx):
                    idx2 = np.ix_(idx,idx)

                    if cholesky:
                        cf = sl.cho_factor(phi[idx2])

                        if logdet:
                            ld += 2.0*np.sum(np.log(np.diag(cf[0])))

                        phi[idx2] = sl.cho_solve(cf,
                                                 np.identity(cf[0].shape[0]))
                    else:
                        phi2 = phi[idx2]

                        if logdet:
                            ld += np.linalg.slogdet(phi2)[1]

                        phi[idx2] = np.linalg.inv(phi2)

            # then do the pure diagonal terms
            idx = (self._cliques == -1)

            if logdet:
                ld += np.sum(np.log(phi[idx,idx]))

            phi[idx,idx] = 1.0/phi[idx,idx]

            return (phi, ld) if logdet else phi

    # sort matrix indices by presence of non-diagonal elements
    # for each value in self._cliques, the indices with that value form
    # an independent submatrix that can be inverted separately
    def _resetcliques(self,phidiag):
        self._cliques = -1 * np.ones_like(phidiag)
        self._clcount = 0

    def _setcliques(self,slices,csdict):
        idxmatrix = np.array([csc._idx[cs] for cs, csc in csdict.items()]).T
        idxmatrix = idxmatrix + np.array([slices[csc].start
                                          for cs, csc in csdict.items()])

        for idxs in idxmatrix:
            allidx = set(self._cliques[idxs])
            maxidx = max(allidx)

            if maxidx == -1:
                self._cliques[idxs] = self._clcount

                if len(allidx) > 1:
                    self._cliques[np.in1d(self._cliques,allidx)] = \
                        self._clcount

                self._clcount = self._clcount + 1
            else:
                self._cliques[idxs] = maxidx

                if len(allidx) > 1:
                    self._cliques[np.in1d(self._cliques,allidx)] = maxidx

    def get_phi(self, params, cliques=False):
        phivecs = [signalcollection.get_phi(params) for
                   signalcollection in self._signalcollections]

        # if we found common signals, we'll return a big phivec matrix,
        # otherwise a list of phivec vectors (some of which possibly None)
        if self._commonsignals:
            # would be easier if get_phi would return an empty array
            phidiag = np.concatenate([phivec for phivec in phivecs
                                      if phivec is not None])
            slices = self._get_slices(phivecs)

            phi = np.diag(phidiag)

            if cliques:
                self._resetcliques(phidiag)

            # iterate over all common signal classes
            for csclass, csdict in self._commonsignals.items():
                # first figure out which indices are used in this common signal
                if cliques:
                    self._setcliques(slices,csdict)

                # now iterate over all pairs of common signal instances
                pairs = itertools.combinations(csdict.items(),2)

                for (cs1, csc1), (cs2, csc2) in pairs:
                    crossdiag = csclass.get_phicross(cs1, cs2, params)

                    block1, idx1 = slices[csc1], csc1._idx[cs1]
                    block2, idx2 = slices[csc2], csc2._idx[cs2]

                    phi[block1,block2][idx1,idx2] += crossdiag
                    phi[block2,block1][idx2,idx1] += crossdiag

            return phi
        else:
            return phivecs

    def map_params(self, xs):
        return {par.name: x for par, x in zip(self.params, xs)}

    def get_lnprior(self, xs):
        # map parameter vector if needed
        params = xs if isinstance(xs,dict) else self.map_params(xs)

        return np.sum(p.get_logpdf(params[p.name]) for p in self.params)


def SignalCollection(metasignals):
    """Class factory for ``SignalCollection`` objects."""

    @six.add_metaclass(MetaCollection)
    class SignalCollection(object):
        _metasignals = metasignals

        def __init__(self, psr):
            # instantiate all the signals with a pulsar
            self._signals = [metasignal(psr) for metasignal
                             in self._metasignals]

            self._residuals = psr.residuals

            self._set_cache_parameters()

        def __add__(self, other):
            return PTA([self, other])

        #TODO: this could be implemented more cleanly
        def _set_cache_parameters(self):
            """ Sets the cache for various signal types."""

            self.white_params = []
            self.basis_params = []
            self.delay_params = []
            for signal in self._signals:
                if signal.signal_type == 'white noise':
                    self.white_params.extend(signal.ndiag_params)
                elif signal.signal_type in ['basis', 'common basis']:
                    self.basis_params.extend(signal.basis_params)
                elif signal.signal_type == 'delay':
                    self.delay_params.extend(signal.delay_params)

        # a candidate for memoization
        @property
        def params(self):
            return sorted({param for signal in self._signals for param
                           in signal.params}, key=lambda par: par.name)

        def set_default_params(self, params):
            for signal in self._signals:
                signal.set_default_params(params)

        def _combine_basis_columns(self, signals):
            """Given a set of Signal objects, each of which may return an
            Fmat (through get_basis()), return a dict (indexed by signal)
            of integer arrays that map individual Fmat columns to the
            combined Fmat.

            Note: The Fmat returned here is simply meant to initialize the
            matrix to save computations when calling `get_basis` later.
            """

            idx, Fmatlist = {}, []
            cc = 0
            for signal in signals:
                Fmat = signal.get_basis()

                if Fmat is not None and not signal.basis_params:
                    idx[signal] = []

                    for i, column in enumerate(Fmat.T):
                        for j, savedcolumn in enumerate(Fmatlist):
                            if np.allclose(column,savedcolumn,rtol=1e-15):
                                idx[signal].append(j)
                                break
                        else:
                            idx[signal].append(cc)
                            Fmatlist.append(column)
                            cc += 1

                elif Fmat is not None and signal.basis_params:
                    nf = Fmat.shape[1]
                    idx[signal] = list(np.arange(cc, cc+nf))
                    cc += nf

            ncol = len(np.unique(sum(idx.values(), [])))
            nrow = len(Fmatlist[0])
            return idx, np.zeros((nrow, ncol))

        # goofy way to cache _idx
        def __getattr__(self, par):
            if par in ('_idx', '_Fmat'):
                self._idx, self._Fmat = self._combine_basis_columns(
                    self._signals)
                return getattr(self,par)
            else:
                raise AttributeError("{} object has no attribute {}".format(
                    self.__class__,par))

        @cache_call('white_params')
        def get_ndiag(self, params):
            ndiags = [signal.get_ndiag(params) for signal in self._signals]
            return sum(ndiag for ndiag in ndiags if ndiag is not None)

        @cache_call('delay_params')
        def get_delay(self, params):
            delays = [signal.get_delay(params) for signal in self._signals]
            return sum(delay for delay in delays if delay is not None)

        @cache_call('delay_params')
        def get_detres(self, params):
            return self._residuals - self.get_delay(params)

        @cache_call('basis_params')
        def get_basis(self, params={}):
            for signal in self._signals:
                if signal in self._idx:
                    self._Fmat[:, self._idx[signal]] = signal.get_basis(params)
            return self._Fmat

        def get_phiinv(self, params):
            return 1.0/self.get_phi(params)

        def get_phi(self, params):
            phi = np.zeros(self._Fmat.shape[1],'d')
            for signal in self._signals:
                if signal in self._idx:
                    phi[self._idx[signal]] += signal.get_phi(params)
            return phi

        @cache_call(['basis_params', 'white_params', 'delay_params'])
        def get_TNr(self, params):
            Nvec = self.get_ndiag(params)
            T = self.get_basis(params)
            res = self.get_detres(params)
            return Nvec.solve(res, left_array=T)

        @cache_call(['basis_params', 'white_params'])
        def get_TNT(self, params):
            Nvec = self.get_ndiag(params)
            T = self.get_basis(params)
            return Nvec.solve(T, left_array=T)

        @cache_call(['white_params', 'delay_params'])
        def get_rNr_logdet(self, params):
            Nvec = self.get_ndiag(params)
            res = self.get_detres(params)
            return Nvec.solve(res, left_array=res, logdet=True)

    return SignalCollection


def Function(func, name='', **func_kwargs):
    fname = name

    class Function(object):
        def __init__(self, name, psr=None):
            self._func = selection_func(func)
            self._psr = psr

            self._params = {}
            self._defaults = {}

            # divide keyword parameters into those that are Parameter classes,
            # Parameter instances (useful for global parameters),
            # and something else (which we will assume is a value)
            for kw, arg in func_kwargs.items():
                if isinstance(arg, type) and issubclass(
                        arg, (Parameter, ConstantParameter)):
                    # parameter name template
                    # pname_[signalname_][fname_]parname
                    pnames = [name, fname, kw]
                    par = arg('_'.join([n for n in pnames if n]))
                    self._params[kw] = par
                elif isinstance(arg, (Parameter, ConstantParameter)):
                    self._params[kw] = arg
                else:
                    self._defaults[kw] = arg

        def __call__(self, *args, **kwargs):
            # order of parameter resolution:
            # - parameter given in kwargs
            # - named sampling parameter in self._params, if given in params
            #   or if it has a value
            # - parameter given as constant in Function definition
            # - default value for keyword parameter in func definition

            # trick to get positional arguments before params kwarg
            params = kwargs.get('params',{})
            if 'params' in kwargs:
                del kwargs['params']

            for kw, arg in func_kwargs.items():
                if kw not in kwargs and kw in self._params:
                    par = self._params[kw]

                    if par.name in params:
                        kwargs[kw] = params[par.name]
                    elif hasattr(par, 'value'):
                        kwargs[kw] = par.value

            for kw, arg in self._defaults.items():
                if kw not in kwargs:
                    kwargs[kw] = arg

            if self._psr is not None and 'psr' not in kwargs:
                kwargs['psr'] = self._psr
            return self._func(*args, **kwargs)

        def add_kwarg(self, **kwargs):
            self._defaults.update(kwargs)

        @property
        def params(self):
            # if we extract the ConstantParameter value above, we would not
            # need a special case here
            return [par for par in self._params.values() if not
                    isinstance(par, ConstantParameter)]

    return Function


<<<<<<< HEAD
def cache_call(attrs, limit=10):
=======
def get_funcargs(func):
    """Convienience function to get args and kwargs of any function."""
    argspec = inspect.getargspec(func)
    if argspec.defaults is None:
        args = argspec.args
        kwargs = []
    else:
        args = argspec.args[:(len(argspec.args)-len(argspec.defaults))]
        kwargs = argspec.args[-len(argspec.defaults):]

    return args, kwargs


def function(func):
    """Decorator for Function."""

    funcargs, _ = get_funcargs(func)

    @functools.wraps(func)
    def wrapper(*args, **kwargs):
        fargs = {funcargs[ct]: val for ct, val in
                 enumerate(args[:len(funcargs)])}
        fargs.update(kwargs)
        if not np.all([fa in fargs.keys() for fa in funcargs]):
            return Function(func, **kwargs)
        for kw, arg in kwargs.items():
            if ((isinstance(arg, type) and issubclass(
                arg, (Parameter, ConstantParameter))) or isinstance(
                    arg, (Parameter, ConstantParameter))):
                return Function(func, **kwargs)
        return func(*args, **kwargs)

    return wrapper


def cache_call(attrs, limit=2):
>>>>>>> 733170aa
    """Cache function that allows for subsets of parameters to be keyed."""

    # convert to list of lists if only one attribute used
    if not isinstance(attrs, list):
        attrs = [attrs]

    def cache_decorator(func):

        def wrapper(self, params={}):

            # get the relevant parameters to be cached
            keys = sum([getattr(self, attr) for attr in attrs], [])
            key = tuple([(key, params[key]) for key in keys if key in params])

            # make sure the cache is part of the object
            if not hasattr(self, '_cache_'+func.__name__):
                msg = 'Create cache {} for signal {}'.format(
                    func.__name__, self.__class__)
                logger.debug(msg)
                setattr(self, '_cache_'+func.__name__, {})
                setattr(self, '_cache_list_'+func.__name__, [])
            cache = getattr(self, '_cache_'+func.__name__)
            cache_list = getattr(self, '_cache_list_'+func.__name__)

            if key not in cache:
                msg = 'Setting cache for {} in {}: {}'.format(
                    attrs, self.__class__, key)
                logger.debug(msg)
                cache_list.append(key)
                cache[key] = func(self, params)
                if len(cache_list) > limit:
                    del cache[cache_list.pop(0)]
            return cache[key]
        return wrapper

    return cache_decorator


class csc_matrix_alt(sps.csc_matrix):
    """Sub-class of ``scipy.sparse.csc_matrix`` with custom ``add`` and
    ``solve`` methods.
    """

    def _add_diag(self, other):
        other_diag = sps.dia_matrix(
            (other, np.array([0])),
            shape=(other.shape[0], other.shape[0]))
        return self._binopt(other_diag, '_plus_')

    def __add__(self, other):

        if isinstance(other, (np.ndarray, ndarray_alt)) and other.ndim == 1:
            return self._add_diag(other)
        else:
            return super(csc_matrix_alt, self).__add__(other)

    # hacky way to fix adding ndarray on left
    def __radd__(self, other):
        if isinstance(other, (np.ndarray, ndarray_alt)) or other == 0:
            return self.__add__(other)
        else:
            raise TypeError

    def solve(self, other, left_array=None, logdet=False):
        cf = cholesky(self)
        mult = cf(other)
        if left_array is not None:
            mult = np.dot(left_array.T, mult)
        ret = (mult, cf.logdet()) if logdet else mult
        return ret


class ndarray_alt(np.ndarray):
    """Sub-class of ``np.ndarray`` with custom ``solve`` method."""

    def __new__(cls, inputarr):
        obj = np.asarray(inputarr).view(cls)
        return obj

    def __add__(self, other):
        try:
            ret = super(ndarray_alt, self).__add__(other)
        except TypeError:
            ret = other + self
        return ret

    def solve(self, other, left_array=None, logdet=False):
        if other.ndim == 1:
            mult = np.array(other / self)
        elif other.ndim == 2:
            mult = np.array(other / self[:,None])
        if left_array is not None:
            mult = np.dot(left_array.T, mult)

        ret = (mult, float(np.sum(np.log(self)))) if logdet else mult
        return ret


class BlockMatrix(object):

    def __init__(self, blocks, slices, nvec=0):
        self._blocks = blocks
        self._slices = slices
        self._nvec = nvec

        if np.any(nvec != 0):
            s1 = set(np.arange(len(nvec)))
            s2 = set(np.concatenate([np.arange(len(nvec))[slc]
                                     for slc in slices]))
            sd = s1.difference(s2)
            self._idx = np.array([s for s in sd])

    def __add__(self, other):
        nvec = self._nvec + other
        return BlockMatrix(self._blocks, self._slices, nvec)

    # hacky way to fix adding 0
    def __radd__(self, other):
        if other == 0:
            return self.__add__(other)
        else:
            raise TypeError

    def _solve_ZNX(self, X, Z):
        """Solves :math:`Z^T N^{-1}X`, where :math:`X`
        and :math:`Z` are 1-d or 2-d arrays.
        """
        if X.ndim == 1:
            X = X.reshape(X.shape[0], 1)
        if Z.ndim == 1:
            Z = Z.reshape(Z.shape[0], 1)

        n, m = Z.shape[1], X.shape[1]
        ZNX = np.zeros((n, m))
        if len(self._idx) > 0:
            ZNXr = np.dot(Z[self._idx,:].T, X[self._idx,:] /
                          self._nvec[self._idx, None])
        else:
            ZNXr = 0
        for slc, block in zip(self._slices, self._blocks):
            Zblock = Z[slc, :]
            Xblock = X[slc, :]

            if slc.stop - slc.start > 1:
                cf = sl.cho_factor(block+np.diag(self._nvec[slc]))
                bx = sl.cho_solve(cf, Xblock)
            else:
                bx = Xblock / self._nvec[slc][:, None]
            ZNX += np.dot(Zblock.T, bx)
        ZNX += ZNXr
        return ZNX.squeeze() if len(ZNX) > 1 else float(ZNX)

    def _solve_NX(self, X):
        """Solves :math:`N^{-1}X`, where :math:`X`
        is a 1-d or 2-d array.
        """
        if X.ndim == 1:
            X = X.reshape(X.shape[0], 1)

        NX = X / self._nvec[:,None]
        for slc, block in zip(self._slices, self._blocks):
            Xblock = X[slc, :]
            if slc.stop - slc.start > 1:
                cf = sl.cho_factor(block+np.diag(self._nvec[slc]))
                NX[slc] = sl.cho_solve(cf, Xblock)
        return NX.squeeze()

    def _get_logdet(self):
        """Returns log determinant of :math:`N+UJU^{T}` where :math:`U`
        is a quantization matrix.
        """
        if len(self._idx) > 0:
            logdet = np.sum(np.log(self._nvec[self._idx]))
        else:
            logdet = 0
        for slc, block in zip(self._slices, self._blocks):
            if slc.stop - slc.start > 1:
                cf = sl.cho_factor(block+np.diag(self._nvec[slc]))
                logdet += np.sum(2*np.log(np.diag(cf[0])))
            else:
                logdet += np.sum(np.log(self._nvec[slc]))
        return logdet

    def solve(self, other, left_array=None, logdet=False):

        if other.ndim not in [1, 2]:
            raise TypeError
        if left_array is not None:
            if left_array.ndim not in [1, 2]:
                raise TypeError

        if left_array is not None:
            ret = self._solve_ZNX(other, left_array)
        else:
            ret = self._solve_NX(other)

        return (ret, self._get_logdet()) if logdet else ret


class ShermanMorrison(object):
    """Custom container class for Sherman-morrison array inversion."""

    def __init__(self, jvec, slices, nvec=0.0):
        self._jvec = jvec
        self._slices = slices
        self._nvec = nvec

    def __add__(self, other):
        nvec = self._nvec + other
        return ShermanMorrison(self._jvec, self._slices, nvec)

    # hacky way to fix adding 0
    def __radd__(self, other):
        if other == 0:
            return self.__add__(other)
        else:
            raise TypeError

    def _solve_D1(self, x):
        """Solves :math:`N^{-1}x` where :math:`x` is a vector."""

        Nx = x / self._nvec
        for slc, jv in zip(self._slices, self._jvec):
            if slc.stop - slc.start > 1:
                rblock = x[slc]
                niblock = 1 / self._nvec[slc]
                beta = 1.0 / (np.einsum('i->', niblock) + 1.0/jv)
                Nx[slc] -= beta * np.dot(niblock, rblock) * niblock
        return Nx

    def _solve_1D1(self, x, y):
        """Solves :math:`y^T N^{-1}x`, where :math:`x` and
        :math:`y` are vectors.
        """

        Nx = x / self._nvec
        yNx = np.dot(y, Nx)
        for slc, jv in zip(self._slices, self._jvec):
            if slc.stop - slc.start > 1:
                xblock = x[slc]
                yblock = y[slc]
                niblock = 1 / self._nvec[slc]
                beta = 1.0 / (np.einsum('i->', niblock)+1.0/jv)
                yNx -= beta * np.dot(niblock, xblock) * np.dot(niblock, yblock)
        return yNx

    def _solve_2D2(self, X, Z):
        """Solves :math:`Z^T N^{-1}X`, where :math:`X`
        and :math:`Z` are 2-d arrays.
        """

        ZNX = np.dot(Z.T / self._nvec, X)
        for slc, jv in zip(self._slices, self._jvec):
            if slc.stop - slc.start > 1:
                Zblock = Z[slc, :]
                Xblock = X[slc, :]
                niblock = 1 / self._nvec[slc]
                beta = 1.0 / (np.einsum('i->', niblock)+1.0/jv)
                zn = np.dot(niblock, Zblock)
                xn = np.dot(niblock, Xblock)
                ZNX -= beta * np.outer(zn.T, xn)
        return ZNX

    def _get_logdet(self):
        """Returns log determinant of :math:`N+UJU^{T}` where :math:`U`
        is a quantization matrix.
        """
        logdet = np.einsum('i->', np.log(self._nvec))
        for slc, jv in zip(self._slices, self._jvec):
            if slc.stop - slc.start > 1:
                niblock = 1 / self._nvec[slc]
                beta = 1.0 / (np.einsum('i->', niblock)+1.0/jv)
                logdet += np.log(jv) - np.log(beta)
        return logdet

    def solve(self, other, left_array=None, logdet=False):

        if other.ndim == 1:
            if left_array is None:
                ret = self._solve_D1(other)
            elif left_array is not None and left_array.ndim == 1:
                ret = self._solve_1D1(other, left_array)
            elif left_array is not None and left_array.ndim == 2:
                ret = np.dot(left_array.T, self._solve_D1(other))
            else:
                raise TypeError
        elif other.ndim == 2:
            if left_array is None:
                raise TypeError
            elif left_array is not None and left_array.ndim == 2:
                ret = self._solve_2D2(other, left_array)
            elif left_array is not None and left_array.ndim == 1:
                ret = np.dot(other.T, self._solve_D1(left_array))
            else:
                raise TypeError
        else:
            raise TypeError

        return (ret, self._get_logdet()) if logdet else ret<|MERGE_RESOLUTION|>--- conflicted
+++ resolved
@@ -8,20 +8,12 @@
 
 import collections
 import itertools
-<<<<<<< HEAD
-# import logging
-=======
 import inspect
 import functools
->>>>>>> 733170aa
 
 import six
 
 import numpy as np
-<<<<<<< HEAD
-# import scipy
-=======
->>>>>>> 733170aa
 import scipy.sparse as sps
 import scipy.linalg as sl
 
@@ -716,9 +708,6 @@
     return Function
 
 
-<<<<<<< HEAD
-def cache_call(attrs, limit=10):
-=======
 def get_funcargs(func):
     """Convienience function to get args and kwargs of any function."""
     argspec = inspect.getargspec(func)
@@ -755,7 +744,6 @@
 
 
 def cache_call(attrs, limit=2):
->>>>>>> 733170aa
     """Cache function that allows for subsets of parameters to be keyed."""
 
     # convert to list of lists if only one attribute used
