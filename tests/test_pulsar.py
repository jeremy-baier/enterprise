#!/usr/bin/env python
# -*- coding: utf-8 -*-

"""
test_pulsar
----------------------------------

Tests for `pulsar` module. Will eventually want to add tests
for time slicing, PINT integration and pickling.
"""


import unittest
from tests.enterprise_test_data import datadir
from enterprise.pulsar import Pulsar
import numpy as np
import cPickle as pickle


class TestPulsar(unittest.TestCase):

    @classmethod
    def setUpClass(cls):
        """Setup the Pulsar object."""

        # initialize Pulsar class
        cls.psr = Pulsar(datadir + '/B1855+09_NANOGrav_9yv1.gls.par',
                         datadir + '/B1855+09_NANOGrav_9yv1.tim')

    def test_residuals(self):
        """Check Residual shape."""

        msg = 'Residuals shape incorrect'
        assert self.psr.residuals.shape == (4005,), msg

    def test_toaerrs(self):
        """Check TOA errors shape."""

        msg = 'TOA errors shape incorrect'
        assert self.psr.toaerrs.shape == (4005,), msg

    def test_toas(self):
        """Check TOA shape."""

        msg = 'TOA shape incorrect'
        assert self.psr.toas.shape == (4005,), msg

    def test_freqs(self):
        """Check frequencies shape."""

        msg = 'Frequencies shape incorrect'
        assert self.psr.freqs.shape == (4005,), msg

    def test_flags(self):
        """Check flags shape."""

        msg = 'Flags shape incorrect'
        assert self.psr.flags['f'].shape == (4005,), msg

    def test_backend_flags(self):
        """Check backend_flags shape."""

        msg = 'Backend Flags shape incorrect'
        assert self.psr.backend_flags.shape == (4005,), msg

    def test_sky(self):
        """Check Sky location."""

        sky = (1.4023093811712661, 4.9533700839400492)

        msg = 'Incorrect sky location'
        assert np.allclose(self.psr.theta, sky[0]), msg
        assert np.allclose(self.psr.phi, sky[1]), msg

    def test_design_matrix(self):
        """Check design matrix shape."""

        msg = 'Design matrix shape incorrect.'
        assert self.psr.Mmat.shape == (4005, 91), msg

    def test_filter_data(self):
        """Place holder for filter_data tests."""
        assert self.psr.filter_data() is None

    def test_to_pickle(self):
        """Place holder for to_pickle tests."""
        self.psr.to_pickle()
        with open('B1855+09.pkl', 'r') as f:
            pkl_psr = pickle.load(f)

        assert np.allclose(self.psr.residuals, pkl_psr.residuals, rtol=1e-10)

        self.psr.to_pickle('pickle_dir')
        with open('pickle_dir/B1855+09.pkl', 'r') as f:
            pkl_psr = pickle.load(f)

        assert np.allclose(self.psr.residuals, pkl_psr.residuals, rtol=1e-10)

    def test_wrong_input(self):
        """Test exception when incorrect par(tim) file given."""

        with self.assertRaises(IOError) as context:
            Pulsar('wrong.par', 'wrong.tim')

            msg = 'Cannot find parfile wrong.par or timfile wrong.tim!'
<<<<<<< HEAD
            self.assertTrue(msg in context.exception)
=======
            self.assertTrue(msg in context.exception)


class TestPulsarPint(TestPulsar):

    @classmethod
    def setUpClass(cls):
        """Setup the Pulsar object."""

        # initialize Pulsar class
        cls.psr = Pulsar(datadir + '/B1855+09_NANOGrav_9yv1.gls.par',
                         datadir + '/B1855+09_NANOGrav_9yv1.tim',
                         ephem='DE430', timing_package='pint')
>>>>>>> 733170aa
<|MERGE_RESOLUTION|>--- conflicted
+++ resolved
@@ -103,9 +103,6 @@
             Pulsar('wrong.par', 'wrong.tim')
 
             msg = 'Cannot find parfile wrong.par or timfile wrong.tim!'
-<<<<<<< HEAD
-            self.assertTrue(msg in context.exception)
-=======
             self.assertTrue(msg in context.exception)
 
 
@@ -118,5 +115,4 @@
         # initialize Pulsar class
         cls.psr = Pulsar(datadir + '/B1855+09_NANOGrav_9yv1.gls.par',
                          datadir + '/B1855+09_NANOGrav_9yv1.tim',
-                         ephem='DE430', timing_package='pint')
->>>>>>> 733170aa
+                         ephem='DE430', timing_package='pint')